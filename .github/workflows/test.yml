--- conflicted
+++ resolved
@@ -18,21 +18,13 @@
       - uses: actions/checkout@v3
       - uses: actions/setup-python@v4
         with:
-<<<<<<< HEAD
-          python-version: "3.9"
+          python-version: "3.11"
       - uses: Gr1N/setup-poetry@v8
 
       - name: Install dependencies and app
         run: |
           poetry install --with cdk
       
-=======
-          python-version: "3.11"
-
-      - name: Install the app
-        run: |
-          python -m pip install .[test]
->>>>>>> 6fc6b89c
       - name: Testing
         id: test
         run: |
